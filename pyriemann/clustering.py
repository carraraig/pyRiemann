--- conflicted
+++ resolved
@@ -2,10 +2,6 @@
 import numpy as np
 from scipy.stats import norm, chi2
 from sklearn.base import (BaseEstimator, ClassifierMixin, TransformerMixin,
-<<<<<<< HEAD
-                          ClusterMixin)
-from sklearn.cluster._kmeans import KMeans, check_random_state
-=======
                           ClusterMixin, clone)
 
 try:
@@ -26,7 +22,6 @@
         )
 
 
->>>>>>> a55b09e3
 from joblib import Parallel, delayed
 
 from .classification import MDM
@@ -41,14 +36,8 @@
     """helper to fit a single run of centroid."""
     # init random state if provided
     mdm = MDM(metric=metric, n_jobs=n_jobs)
-<<<<<<< HEAD
-    squared_nomrs = [numpy.linalg.norm(x, ord='fro')**2 for x in X]
-    random_state = check_random_state(random_state)
-    mdm.covmeans_ = KMeans(n_clusters=n_clusters)._init_centroids(X=X, init=init,
-=======
     squared_nomrs = [np.linalg.norm(x, ord='fro')**2 for x in X]
     mdm.covmeans_ = _init_centroids(X, n_clusters, init,
->>>>>>> a55b09e3
                                     random_state=random_state,
                                     x_squared_norms=squared_nomrs)
     if y is not None:
