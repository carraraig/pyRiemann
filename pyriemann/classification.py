--- conflicted
+++ resolved
@@ -6,11 +6,7 @@
 from scipy import stats
 
 from sklearn.base import BaseEstimator, ClassifierMixin, TransformerMixin
-<<<<<<< HEAD
-from sklearn.svm import SVC
-=======
 from sklearn.svm import SVC as sklearnSVC
->>>>>>> 25547b3e
 from sklearn.utils.extmath import softmax
 from sklearn.linear_model import LogisticRegression
 from sklearn.pipeline import make_pipeline
@@ -18,11 +14,7 @@
 from joblib import Parallel, delayed
 
 from .utils.kernel import kernel
-<<<<<<< HEAD
-from .utils.mean import mean_covariance
-=======
 from .utils.mean import mean_covariance, mean_power
->>>>>>> 25547b3e
 from .utils.distance import distance
 from .tangentspace import FGDA, TangentSpace
 
@@ -111,18 +103,10 @@
         ----------
         X : ndarray, shape (n_matrices, n_channels, n_channels)
             Set of SPD matrices.
-<<<<<<< HEAD
-        y : ndarray shape (n_matrices, 1)
-            labels corresponding to each trial.
-        sample_weight : None | ndarray shape (n_matrices, 1)
-            the weights of each sample. if None, each sample is treated with
-            equal weights.
-=======
         y : ndarray, shape (n_matrices,)
             Labels for each matrix.
         sample_weight : None | ndarray, shape (n_matrices,), default=None
             Weights for each matrix. If None, it uses equal weights.
->>>>>>> 25547b3e
 
         Returns
         -------
@@ -173,13 +157,8 @@
 
         Returns
         -------
-<<<<<<< HEAD
-        pred : ndarray of int, shape (n_matrices, 1)
-            the prediction for each trials according to the closest centroid.
-=======
         pred : ndarray of int, shape (n_matrices,)
             Predictions for each matrix according to the closest centroid.
->>>>>>> 25547b3e
         """
         dist = self._predict_distances(covtest)
         return self.classes_[dist.argmin(axis=1)]
@@ -195,11 +174,7 @@
         Returns
         -------
         dist : ndarray, shape (n_matrices, n_classes)
-<<<<<<< HEAD
-            the distance to each centroid according to the metric.
-=======
             The distance to each centroid according to the metric.
->>>>>>> 25547b3e
         """
         return self._predict_distances(X)
 
@@ -219,11 +194,7 @@
         Returns
         -------
         prob : ndarray, shape (n_matrices, n_classes)
-<<<<<<< HEAD
-            the softmax probabilities for each class.
-=======
             Probabilities for each class.
->>>>>>> 25547b3e
         """
         return softmax(-self._predict_distances(X)**2)
 
@@ -296,13 +267,8 @@
         ----------
         X : ndarray, shape (n_matrices, n_channels, n_channels)
             Set of SPD matrices.
-<<<<<<< HEAD
-        y : ndarray shape (n_matrices, 1)
-            labels corresponding to each trial.
-=======
         y : ndarray, shape (n_matrices,)
             Labels for each matrix.
->>>>>>> 25547b3e
 
         Returns
         -------
@@ -329,13 +295,8 @@
 
         Returns
         -------
-<<<<<<< HEAD
-        pred : ndarray of int, shape (n_matrices, 1)
-            the prediction for each trials according to the closest centroid.
-=======
         pred : ndarray of int, shape (n_matrices,)
             Predictions for each matrix according to the closest centroid.
->>>>>>> 25547b3e
         """
         cov = self._fgda.transform(X)
         return self._mdm.predict(cov)
@@ -351,11 +312,7 @@
         Returns
         -------
         prob : ndarray, shape (n_matrices, n_classes)
-<<<<<<< HEAD
-            the softmax probabilities for each class.
-=======
             The softmax probabilities for each class.
->>>>>>> 25547b3e
         """
         cov = self._fgda.transform(X)
         return self._mdm.predict_proba(cov)
@@ -371,11 +328,7 @@
         Returns
         -------
         dist : ndarray, shape (n_matrices, n_cluster)
-<<<<<<< HEAD
-            the distance to each centroid according to the metric.
-=======
             The distance to each centroid according to the metric.
->>>>>>> 25547b3e
         """
         cov = self._fgda.transform(X)
         return self._mdm.transform(cov)
@@ -429,13 +382,8 @@
         ----------
         X : ndarray, shape (n_matrices, n_channels, n_channels)
             Set of SPD matrices.
-<<<<<<< HEAD
-        y : ndarray shape (n_matrices, 1)
-            labels corresponding to each trial.
-=======
         y : ndarray, shape (n_matrices,)
             Labels for each matrix.
->>>>>>> 25547b3e
 
         Returns
         -------
@@ -461,13 +409,8 @@
 
         Returns
         -------
-<<<<<<< HEAD
-        pred : ndarray of int, shape (n_matrices, 1)
-            the prediction for each trials according to the closest centroid.
-=======
         pred : ndarray of int, shape (n_matrices,)
             Predictions for each matrix according to the closest centroid.
->>>>>>> 25547b3e
         """
         return self._pipe.predict(X)
 
@@ -482,11 +425,7 @@
         Returns
         -------
         pred : ndarray of ifloat, shape (n_matrices, n_classes)
-<<<<<<< HEAD
-            the prediction for each trials according to the closest centroid.
-=======
             Predictions for each matrix according to the closest centroid.
->>>>>>> 25547b3e
         """
         return self._pipe.predict_proba(X)
 
@@ -542,13 +481,8 @@
         ----------
         X : ndarray, shape (n_matrices, n_channels, n_channels)
             Set of SPD matrices.
-<<<<<<< HEAD
-        y : ndarray shape (n_matrices, 1)
-            labels corresponding to each trial.
-=======
         y : ndarray, shape (n_matrices,)
             Labels for each matrix.
->>>>>>> 25547b3e
 
         Returns
         -------
@@ -572,46 +506,14 @@
 
         Returns
         -------
-<<<<<<< HEAD
-        pred : ndarray of int, shape (n_matrices, 1)
-            the prediction for each trials according to the closest centroid.
-=======
         pred : ndarray of int, shape (n_matrices,)
             Predictions for each matrix according to the closest centroid.
->>>>>>> 25547b3e
         """
         dist = self._predict_distances(covtest)
         neighbors_classes = self.classmeans_[np.argsort(dist)]
         out, _ = stats.mode(neighbors_classes[:, 0:self.n_neighbors], axis=1)
         return out.ravel()
 
-<<<<<<< HEAD
-
-class RSVC(BaseEstimator, ClassifierMixin):
-    """Classification by Riemannian Support Vector Machine.
-
-    Support vector machine with precomputed Riemannian kernel matrix
-    according to the metric as described in [1]_.
-
-    Parameters
-    ----------
-    svc_func : SVC class, (default: sklearn.svm.SVC)
-        Class to perform the svc calculations.
-    metric : {'riemann'}
-        Metric for kernel matrix computation.
-    Cref : None | ndarray, shape (n_channels, n_channels)
-        Reference point for kernel matrix computation. If None, the mean of
-        the training data according to the metric is used.
-    **kwargs
-        Keyword arguments passed to svc_func.
-
-    Attributes
-    ----------
-    svc_ : svc_func instance
-        Fitted SVC with precomputed Riemannian kernel matrix.
-    data_ : ndarray, shape (n_matrices, n_channels, n_channels)
-        Training data.
-=======
     def predict_proba(self, X):
         """Predict proba using softmax.
 
@@ -711,7 +613,6 @@
         probability estimates. Ignored when `probability` is False.
         Pass an int for reproducible output across multiple function calls.
         See :term:`Glossary <random_state>`.
->>>>>>> 25547b3e
 
     Notes
     -----
@@ -722,27 +623,6 @@
     .. [1] A. Barachant, S. Bonnet, M. Congedo, and C. Jutten.
         Classification of covariance matrices using a Riemannian-based kernel
         for BCI applications". In: Neurocomputing 112 (July 2013), pp. 172-178.
-<<<<<<< HEAD
-    """
-
-    def __init__(self, svc_func=SVC, metric='riemann', Cref=None,
-                 **kwargs):
-        """Init."""
-        self.svc_func = svc_func
-        self.Cref = Cref
-        self.metric = metric
-        self.svc_params = kwargs
-        self.svc_ = self.svc_func(kernel='precomputed', **self.svc_params)
-
-    def __setattr__(self, name, value):
-        if 'svc_' in self.__dict__.keys():
-            if name in self.svc_.__dict__.keys():
-                setattr(self.svc_, name, value)
-                return
-        super().__setattr__(name, value)
-
-    def fit(self, X, y):
-=======
     .. [2]
         https://scikit-learn.org/stable/modules/generated/sklearn.svm.SVC.html
     """
@@ -783,30 +663,12 @@
                          )
 
     def fit(self, X, y, sample_weight=None):
->>>>>>> 25547b3e
         """Fit.
 
         Parameters
         ----------
         X : ndarray, shape (n_matrices, n_channels, n_channels)
             Set of SPD matrices.
-<<<<<<< HEAD
-        y : ndarray, shape (n_matrices, 1)
-            labels corresponding to each trial.
-
-        Returns
-        -------
-        self : Riemannian SVC instance
-            The RSVC instance.
-        """
-        kernelmat = kernel(X, X, Cref=self.Cref, metric=self.metric)
-        self.data_ = X
-        self.svc_ = self.svc_.fit(kernelmat, y)
-
-        return self
-
-    def predict(self, X_test):
-=======
         y : ndarray, shape (n_matrices,)
             Labels for each matrix.
         sample_weight : None | ndarray, shape (n_matrices,), default=None
@@ -953,7 +815,6 @@
         return y
 
     def predict(self, X):
->>>>>>> 25547b3e
         """Get the predictions.
 
         Parameters
@@ -963,16 +824,6 @@
 
         Returns
         -------
-<<<<<<< HEAD
-        pred : ndarray of int, shape (n_matrices, 1)
-            the prediction for each trials according to the RSVC.
-        """
-        test_kernel_mat = kernel(self.data_,
-                                 X_test,
-                                 Cref=self.Cref,
-                                 metric=self.metric)
-        return self.svc_.predict(test_kernel_mat)
-=======
         pred : ndarray of int, shape (n_matrices,)
             Predictions for each matrix according to the closest means field.
         """
@@ -1035,5 +886,4 @@
         prob : ndarray, shape (n_matrices, n_classes)
             Probabilities for each class.
         """
-        return softmax(-self._predict_distances(X)**2)
->>>>>>> 25547b3e
+        return softmax(-self._predict_distances(X)**2)